# PyKuda!

[![Downloads](https://static.pepy.tech/badge/pykuda)](https://pepy.tech/project/pykuda) [![Downloads](https://static.pepy.tech/badge/pykuda/month)](https://pepy.tech/project/pykuda) [![Downloads](https://static.pepy.tech/badge/pykuda/week)](https://pepy.tech/project/pykuda)

<<<<<<< HEAD
A Python package that simplifies using the Kuda Bank API. This Python package makes it seamless and easy to enjoy the beautiful Kuda Bank pen Api. PyKuda uses Kuda's Api v2 which authenticates using an `API key` and a `token`.
=======
PyKuda is a Python package designed to streamline interactions with the Kuda Bank API, making it effortless to leverage the powerful features offered by Kuda Bank. This package utilizes Kuda's API v2, providing authentication through an `API key` and a `token`. With PyKuda, developers can seamlessly integrate Kuda's banking capabilities into their applications, ensuring secure and efficient financial transactions.
>>>>>>> b8614118

## Getting started

### Install PyKuda

To use this package, install it using the package manager [pip](https://pip.pypa.io/en/stable/):

```bash
pip install pykuda
```

Our package, PyKuda has some dependencies that will be installed (requests and python-decouple). `requests` is used by PyKuda to make HTTP requests to Kuda's endpoints, while the `python-decouple` is responsible for getting the environmental variables that have to be set for the requests to be authenticated; more to be discussed below.

### Create Environmental variables

After installation, the next thing is to create a `.env` file where the environmental variables will be stored. Five variables are to be set in the `.env` file, shown in an example below.

```shell
KUDA_KEY="Your Kuda Api Key"
TOKEN_URL="https://kuda-openapi.kuda.com/v2.1/Account/GetToken" # Kuda API v2.1 GetToken URL
REQUEST_URL="https://kuda-openapi.kuda.com/v2.1/" # Kuda API v2.1 Request URL
EMAIL="Your email used to register for the Kuda account"
MAIN_ACCOUNT_NUMBER="Your main Kuda account number"
```

Not setting these in the `.env` file will raise a value error as shown below.

```shell
>>> from pykuda.pykuda import PyKuda
>>> kuda = PyKuda()
Traceback (most recent call last):
  File "<stdin>", line 1, in <module>
  File "/path/to/Python/version/lib/python/site-packages/pykuda/pykuda.py", line 16, in __init__
    raise ValueError(response)
ValueError: TOKEN_URL, REQUEST_URL, EMAIL, MAIN_ACCOUNT_NUMBER are not set, please set them in the environment or pass them as a dictionary when initializing PyKuda.
```

NB: Please ensure you do not push your `.env` file to public repositories as the details here are confidential.

### Initialize with credentials

If you do not want to set the credentials in the `.env` file, you can also initialize `PyKuda` with a dictionary of your credentials.

```shell
>>> from pykuda.pykuda import PyKuda
>>> credentials = {
...   "KUDA_KEY": "KUDA_KEY",
...   "TOKEN_URL": "TOKEN_URL",
...   "REQUEST_URL": "REQUEST_URL",
...   "EMAIL": "EMAIL",
...   "MAIN_ACCOUNT_NUMBER": "MAIN_ACCOUNT_NUMBER",
... }
>>> kuda = PyKuda(credentials) # Will not raise a ValueError

```

## Using PyKuda

### Successful request

```python
from pykuda.pykuda import PyKuda

kuda = PyKuda()
response = kuda.banks_list()
print(response)
# Example Response:
# PyKudaResponse(status_code=200, data=[list_of_banks], error=False)
```

### Failed request

In case the request isn't successful, the PyKudaResponse will be different. The data will be a `Response` Object which you can check to investigate the cause (Maybe your Token is not correct, or the URL, or something else). Now, let's say the API Key in the `.env` file was not the correct one, and a request was made, the example below shows the response to expect.

```python
print(response)
# PyKudaResponse(status_code=401, data=<Response [401]>, error=True)

print(response.data.text)
# 'Invalid Credentials'

print(response.data.reason)
# 'Unauthorized'
```

### Understanding PyKudaResponse

With `PyKuda`, every interaction with the Kuda API is elevated through the `PyKudaResponse` object, enriching the responses from Kuda. This custom response encapsulates three key attributes: `status_code`, `data`, and `error`.

`PyKudaResponse` serves as a tailored feedback mechanism provided by PyKuda. Its primary purpose is to enhance the interpretation of Kuda's responses and reliably confirm the success of a request. In cases where the request encounters issues, the `error` attribute is set to `True`, signaling that an error has occurred during the interaction. This nuanced approach ensures a more robust and dependable handling of API responses. It is imperative to systematically inspect the `error` attribute to ascertain the success of the method.

**Example:**
This illustrative example outlines a conventional approach to leveraging PyKuda for verifying a request's success.

```python
import logging

from rest_framework.response import Response
from rest_framework.views import APIView
from rest_framework import status

from pykuda.pykuda import PyKuda


logger = logging.getLogger(__name__)

# Initialize PyKuda instance
kuda = PyKuda()

class BanksListView(APIView):
    """
    API view to retrieve a list of banks.
    """

    def get(self, request) -> Response:
        """
        Handle GET request to retrieve a list of banks.

        Returns:
            Response: JSON response containing the list of banks or an error message.
        """
        # Retrieve the list of banks from Kuda API
        response = kuda.banks_list()

        if not response.error:
            # The request was successful
            # Return the list of banks to the frontend
            return Response(response.data, status=response.status_code)
        else:
            # There was an error in the request
            # Log provider error details
            self.log_kuda_error(response.data)
            # Return an error and handle it in the frontend or according to your business model
            return Response("Your custom error", status="error_code")

    def log_kuda_error(self, error_response: PyKudaResponse) -> None:
        """
        Log details of Kuda API error.

        Args:
            error_response (PyKudaResponse): The PyKudaResponse object containing error details.
        """

        # Log error details
        logger.error(
            f"KUDA ERROR: \n"
            f"STATUS CODE - {error_response.status_code} \n"
            f"RESPONSE DATA - {error_response.data} \n"
            f"ERROR - {error_response.error}"
        )
```

As seen above, the PyKudaResponse returns the `status_code`, `data`, and `error`; the data attribute already contains the appropriate data received from Kuda API. You can access the Kuda response data by executing `response.data`.

#### Important Note on Error Handling:

When interacting with the Kuda API, it is not recommended to rely solely on the `status_code` for error handling. The Kuda API may return a `200` status code even in cases where Kuda couldn't process the request due to client errors or typos.

For instance, when attempting to purchase airtime, passing an invalid `tracking_reference` will return a `200` status code from Kuda, but the request will not be processed successfully.

To ensure robust error handling, it is crucial to examine the response data and utilize the error attribute in the `PyKudaResponse` object. `PyKuda` intelligently checks that if the request is not successful and was not processed by Kuda, the `PyKudaReponse.error` will be `True`. This `error` attribute indicates whether the API request was successful or if there were issues.

**Example:**

```python
response = kuda.virtual_account_purchase_bill(
    amount='10000',
    kuda_biller_item_identifier="KD-VTU-MTNNG",
    customer_identifier="08030001234",
    tracking_reference="invalid_tracking_reference", # Invalid tracking_reference
)

print(response)
# PyKudaResponse(status_code=200, data=<Response [200]>, error=True)
print(response.data.text)
# '{"message": "Invalid Virtual Account.","status": false, "data": null, "statusCode": "k-OAPI-07"}'
```

As shown in the [Successful request](#successful-request) section, it is recommended to use `PyKudaResponse.error` to ensure that the request was successful.

## What else can PyKuda do?

`PyKuda` can be used to make other requests also. Below are examples of how to use the other methods available in the `ServiceType` class.

### Create a Virtual Account

```python
response = kuda.create_virtual_account(
    first_name="Ogbeni",
    last_name="Lagbaja",
    phone_number="08011122233",
    email="ogbeni@temi.com",
    middle_name="Middle",
    business_name="ABC Ltd",
)
print(response)
# Example Response:
# PyKudaResponse(status_code=200, data=<response_data>, error=False)

print(response.data)
# {
#     "account_number": "2000111222", # Newly generated account number from Kuda
#     "tracking_reference": "trackingReference", # Tracking reference
# }
```

### Virtual Account Balance

```python
response = kuda.virtual_account_balance(tracking_reference="your_tracking_reference")

print(response.data)
# {
#     "ledger": "ledgerBalance",
#     "available": "availableBalance",
#     "withdrawable": "withdrawableBalance",
# }
```

### Main Account Balance

```python
response = kuda.main_account_balance()
print(response.data)
# {
#     "ledger": "ledgerBalance",
#     "available": "availableBalance",
#     "withdrawable": "withdrawableBalance",
# }
```

### Fund a Virtual Account

```python
response = kuda.fund_virtual_account(
    tracking_reference="your_tracking_reference",
    amount="1000",
    narration="Funding virtual account",
)
print(response.data)
# {"reference": "transactionReference"}
```

### Withdraw from a Virtual Account

```python
response = kuda.withdraw_from_virtual_account(
    tracking_reference="your_tracking_reference",
    amount="500",
    narration="Withdrawing from virtual account",
)
print(response.data)
# {"reference": "transactionReference"}
```

### Confirm Transfer Recipient

```python
response = kuda.confirm_transfer_recipient(
    beneficiary_account_number="recipient_account_number",
    beneficiary_bank_code="recipient_bank_code",
    tracking_reference="your_tracking_reference",
)
print(response.data)
# {
#     "beneficiary_account_number":
#         "beneficiaryAccountNumber"
#     ),
#     "beneficiary_name": "beneficiaryName",
#     "beneficiary_code": "beneficiaryBankCode",
#     "session_id": "sessionID",
#     "sender_account": "senderAccountNumber",
#     "transfer_charge": "transferCharge",
#     "name_enquiry_id": "nameEnquiryID",
#     "tracking_reference": "SenderTrackingReference",
# }
```

### Send Funds from the Main Account

```python
response = kuda.send_funds_from_main_account(
    client_account_number="sender_account_number",
    beneficiary_bank_code="recipient_bank_code",
    beneficiary_account_number="recipient_account_number",
    beneficiary_name="Recipient Name",
    amount="1000",
    naration="Sending funds",
    name_enquiry_session_id="name_enquiry_session_id",
    sender_name="Sender Name",
)
print(response.data)
# {
#     "transaction_reference": "transactionReference",
#     "request_reference": "requestReference",
# }
```

### Send Funds from a Virtual Account

```python
response = kuda.send_funds_from_virtual_account(
    tracking_reference="your_tracking_reference",
    beneficiary_bank_code="recipient_bank_code",
    beneficiary_account_number="recipient_account_number",
    beneficiary_name="Recipient Name",
    amount="1000",
    naration="Sending funds",
    name_enquiry_session_id="name_enquiry_session_id",
    sender_name="Sender Name",
)

print(response.data)
# {
#     "transaction_reference": "transactionReference",
#     "request_reference": "requestReference",
# }
```

### Retrieve List of Billers

```python
response = kuda.billers(biller_type="electricity")
print(response.data)
# {
#     "billers": ["list_of_billers"]
# }
```

### Verify Bill Customer

```python
response = kuda.verify_bill_customer(
    kuda_biller_item_identifier="bill_item_identifier",
    customer_identifier="customer_identifier",
)
print(response.data)
# {
#     "customer_name": "customerName,
# }
```

### Main Account Purchase Bill

```python
response = kuda.p.admin_purchase_bill(
    amount="500",
    kuda_biller_item_identifier="bill_item_identifier",
    customer_identifier="customer_identifier",
    tracking_reference="your_tracking_reference",
    client_first_name="Lagbaja",
    phone_number="customer_phone_number",
)
print(response.data)
# {
#     "reference": "reference",
# }
```

### Virtual Account Purchase Bill

```python
response = kuda.virtual_account_purchase_bill(
    amount="500",
    kuda_biller_item_identifier="bill_item_identifier",
    customer_identifier="customer_identifier",
    tracking_reference="your_tracking_reference",
    phone_number="customer_phone_number",
)
print(response.data)
# {
#     "reference": "reference",
# }
```

### Disable a Virtual Account

```python
response = kuda.disable_virtual_account(
    tracking_reference="your_tracking_reference",
)
print(response.data)
# {
#     "account_number": "accountNumber",
# }
```

### Enable a Virtual Account

```python
response = kuda.enable_virtual_account(
    tracking_reference="your_tracking_reference",
)
print(response.data)
# {
#     "account_number": "accountNumber",
# }
```

### Update Virtual Account Name

```python
response = kuda.update_virtual_account_name(
    tracking_reference="your_tracking_reference",
    first_name="New_First_Name",
    last_name="New_Last_Name",
)
print(response.data)
# {
#     "account_number": "accountNumber"
# }
```

### Update a Virtual Account Email

```python
response = kuda.update_virtual_account_email(
    tracking_reference="your_tracking_reference",
    email="new_email@example.com",
)
print(response.data)
# {
#     "account_number": "accountNumber"
# }
```

### Retrieve a Virtual Account

```python
response = kuda.retrieve_single_virtual_account(
    tracking_reference="customer_tracking_reference",
)
print(response.data)
# {
# 	  "accountNumber": "2504205433",
#     "email": "08011122233",
#     "phoneNumber": "08011111111",
#     "lastName": "Lagbaja",
#     "firstName": "Ogbeni",
#     "middleName": "Middle",
#     "bussinessName": "ABC LTD",
#     "accountName": "(ABC LTD)-Lagbaja Ogbeni",
#     "trackingReference": "tracking_reference",
#     "creationDate": "2023-04-24T16:35:23.6033333",
#     "isDeleted": false
# }
```

### Retrieve All Virtual Accounts

```python
response = kuda.retrieve_all_virtual_accounts()
print(response.data)
# [
    # {
    # 	  "accountNumber": "2504205433",
    #     "email": "08011122233",
    #     "phoneNumber": "08011111111",
    #     "lastName": "Lagbaja",
    #     "firstName": "Ogbeni",
    #     "middleName": "Middle",
    #     "bussinessName": "ABC LTD",
    #     "accountName": "(ABC LTD)-Lagbaja Ogbeni",
    #     "trackingReference": "tracking_reference",
    #     "creationDate": "2023-04-24T16:35:23.6033333",
    #     "isDeleted": false
    # },
    # ........
# ]
```

## Contributions & Issues

<<<<<<< HEAD
-   If you would like to contribute and improve this package or its documentation, please feel free to fork the repository, make changes and open a pull request.
-   If you encounter any issues or bugs, please open an issue.
=======
- If you would like to contribute and improve this package or its documentation, please feel free to fork the repository, make changes and open a pull request.
- If you encounter any issue or bugs, please open an issue.
>>>>>>> b8614118

## Author

- [Kayode TemiTope](https://github.com/sir-temi)<|MERGE_RESOLUTION|>--- conflicted
+++ resolved
@@ -2,11 +2,7 @@
 
 [![Downloads](https://static.pepy.tech/badge/pykuda)](https://pepy.tech/project/pykuda) [![Downloads](https://static.pepy.tech/badge/pykuda/month)](https://pepy.tech/project/pykuda) [![Downloads](https://static.pepy.tech/badge/pykuda/week)](https://pepy.tech/project/pykuda)
 
-<<<<<<< HEAD
-A Python package that simplifies using the Kuda Bank API. This Python package makes it seamless and easy to enjoy the beautiful Kuda Bank pen Api. PyKuda uses Kuda's Api v2 which authenticates using an `API key` and a `token`.
-=======
 PyKuda is a Python package designed to streamline interactions with the Kuda Bank API, making it effortless to leverage the powerful features offered by Kuda Bank. This package utilizes Kuda's API v2, providing authentication through an `API key` and a `token`. With PyKuda, developers can seamlessly integrate Kuda's banking capabilities into their applications, ensuring secure and efficient financial transactions.
->>>>>>> b8614118
 
 ## Getting started
 
@@ -480,13 +476,9 @@
 
 ## Contributions & Issues
 
-<<<<<<< HEAD
--   If you would like to contribute and improve this package or its documentation, please feel free to fork the repository, make changes and open a pull request.
--   If you encounter any issues or bugs, please open an issue.
-=======
 - If you would like to contribute and improve this package or its documentation, please feel free to fork the repository, make changes and open a pull request.
 - If you encounter any issue or bugs, please open an issue.
->>>>>>> b8614118
+
 
 ## Author
 
