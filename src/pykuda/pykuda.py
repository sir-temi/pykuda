--- conflicted
+++ resolved
@@ -9,10 +9,6 @@
     """
 
     def __init__(self, credentials: dict | None = None):
-<<<<<<< HEAD
-        # Check if the environment variables are set or the provided
-        # credentials dictionary is valid.
-=======
         """
         Initializes the PyKuda instance with the provided credentials.
 
@@ -33,7 +29,7 @@
         Raises:
             ValueError: If the environmental variables or credentials are not properly set.
         """
->>>>>>> c1a59d57
+
         response = check_envs_are_set(credentials)
 
         # If credentials are valid, 'response' will be a dictionary containing
