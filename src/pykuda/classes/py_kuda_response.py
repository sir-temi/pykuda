--- conflicted
+++ resolved
@@ -3,9 +3,7 @@
 @dataclass
 class PyKudaResponse:
     """
-<<<<<<< HEAD
     A class to simplify and standardize the response from Kuda API.
-=======
     Helps simplify Kuda's response by encapsulating the response details in a structured format.
     
     Attributes:
@@ -13,13 +11,6 @@
         data (dict): The response data from Kuda's API, usually in dictionary form.
         error (bool): A flag indicating whether the response indicates an error (default is False).
     """
->>>>>>> 31fe225b
-
-    Attributes:
-        status_code (int): The HTTP status code of the response.
-        data (dict): The data payload of the response.
-        error (bool): Indicates whether there was an error in the response (default is False).
-    """
     status_code: int
     data: dict
     error: bool = False